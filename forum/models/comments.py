"""Comment Class for mongo backend."""

from datetime import datetime
from typing import Any, Dict, List, Optional

from bson import ObjectId

from forum.models.contents import BaseContents
from forum.models.users import Users


class Comment(BaseContents):
    """
    Comment class for cs_comments_service content model
    """

    content_type = "Comment"

    def insert(
        self,
        body: str,
        course_id: str,
        author_id: str,
        parent_id: Optional[str] = None,
        comment_thread_id: Optional[str] = None,
        author_username: Optional[str] = None,
        anonymous: bool = False,
        anonymous_to_peers: bool = False,
        depth: int = 0,
        abuse_flaggers: Optional[List[str]] = None,
        historical_abuse_flaggers: Optional[List[str]] = None,
        visible: bool = True,
    ) -> str:
        """
        Inserts a new comment document into the database.

        Args:
            body (str): The body content of the comment.
            course_id (str): The ID of the course the comment is associated with.
            comment_thread_id (str): The ID of the parent comment thread.
            author_id (str): The ID of the author who created the comment.
            author_username (str): The username of the author.
            anonymous (bool, optional): Whether the comment is posted anonymously. Defaults to False.
            anonymous_to_peers (bool, optional): Whether the comment is anonymous to peers. Defaults to False.
            depth (int, optional): The depth of the comment in the thread hierarchy. Defaults to 0.
            abuse_flaggers (Optional[List[str]], optional): Users who flagged the comment. Defaults to None.
            historical_abuse_flaggers (Optional[List[str]], optional): Users historically flagged the comment.
            visible (bool, optional): Whether the comment is visible. Defaults to True.

        Returns:
            str: The ID of the inserted document.
        """
<<<<<<< HEAD
        date = datetime.now().strftime("%Y-%m-%dT%H:%M:%SZ")
        parent_comment = parent_id and self.get(parent_id)
        parent_child_count = parent_comment and parent_comment.get("child_count")
        if parent_comment and not comment_thread_id:
            comment_thread_id = parent_comment.get("comment_thread_id")

        comment_data = {
            "votes": self.get_votes_dict(up=[], down=[]),
            "visible": True,
            "abuse_flaggers": [],
            "historical_abuse_flaggers": [],
            "parent_ids": [ObjectId(parent_id)] if parent_id else [],
=======
        if abuse_flaggers is None:
            abuse_flaggers = []
        if historical_abuse_flaggers is None:
            historical_abuse_flaggers = []

        date = datetime.now()
        comment_data = {
            "votes": self.get_votes_dict(up=[], down=[]),
            "visible": visible,
            "abuse_flaggers": abuse_flaggers,
            "historical_abuse_flaggers": historical_abuse_flaggers,
            "parent_ids": [],
>>>>>>> 49f07c58
            "at_position_list": [],
            "body": body,
            "course_id": course_id,
            "_type": self.content_type,
            "endorsed": False,
            "anonymous": anonymous,
            "anonymous_to_peers": anonymous_to_peers,
            "parent_id": ObjectId(parent_id),
            "author_id": author_id,
            "comment_thread_id": ObjectId(comment_thread_id),
            "child_count": 0,
            "depth": depth,
            "author_username": author_username or self.get_author_username(author_id),
            "created_at": date,
            "updated_at": date,
        }
        result = self._collection.insert_one(comment_data)
        if parent_id and parent_child_count:
            self.update(parent_id, child_count=parent_child_count + 1)
        return str(result.inserted_id)

    def update(
        self,
        comment_id: str,
        body: Optional[str] = None,
        course_id: Optional[str] = None,
        anonymous: Optional[bool] = None,
        anonymous_to_peers: Optional[bool] = None,
        comment_thread_id: Optional[ObjectId] = None,
        at_position_list: Optional[List[str]] = None,
        visible: Optional[bool] = None,
        author_id: Optional[str] = None,
        author_username: Optional[str] = None,
        votes: Optional[Dict[str, int]] = None,
        abuse_flaggers: Optional[List[str]] = None,
        historical_abuse_flaggers: Optional[List[str]] = None,
        endorsed: Optional[bool] = None,
        child_count: Optional[int] = None,
        depth: Optional[int] = None,
        closed: Optional[bool] = None,
        edit_history: Optional[list[dict[str, Any]]] = None,
        original_body: Optional[str] = None,
        editing_user_id: Optional[str] = None,
        edit_reason_code: Optional[str] = None,
        endorsement_user_id: Optional[str] = None,
    ) -> int:
        """
        Updates a comment document in the database.

        Args:
            comment_id (ObjectId): The ID of the comment to update.
            body (Optional[str], optional): The body content of the comment.
            course_id (Optional[str], optional): The ID of the course the comment is associated with.
            anonymous (Optional[bool], optional): Whether the comment is posted anonymously.
            anonymous_to_peers (Optional[bool], optional): Whether the comment is anonymous to peers.
            comment_thread_id (Optional[ObjectId], optional): The ID of the parent comment thread.
            at_position_list (Optional[List[str]], optional): A list of positions for @mentions.
            visible (Optional[bool], optional): Whether the comment is visible.
            author_id (Optional[str], optional): The ID of the author who created the comment.
            author_username (Optional[str], optional): The username of the author.
            votes (Optional[Dict[str, int]], optional): The votes for the comment.
            abuse_flaggers (Optional[List[str]], optional): A list of users who flagged the comment for abuse.
            historical_abuse_flaggers (Optional[List[str]], optional): Users who historically flagged the comment.
            endorsed (Optional[bool], optional): Whether the comment is endorsed.
            child_count (Optional[int], optional): The number of child comments.
            depth (Optional[int], optional): The depth of the comment in the thread hierarchy.

        Returns:
            int: The number of documents modified.
        """
        fields = [
            ("body", body),
            ("course_id", course_id),
            ("anonymous", anonymous),
            ("anonymous_to_peers", anonymous_to_peers),
            ("comment_thread_id", comment_thread_id),
            ("at_position_list", at_position_list),
            ("visible", visible),
            ("author_id", author_id),
            ("author_username", author_username),
            ("votes", votes),
            ("abuse_flaggers", abuse_flaggers),
            ("historical_abuse_flaggers", historical_abuse_flaggers),
            ("endorsed", endorsed),
            ("child_count", child_count),
            ("depth", depth),
            ("closed", closed),
        ]
        update_data: Dict[str, Any] = {
            field: value for field, value in fields if value is not None
        }
        if endorsed and endorsement_user_id:
            update_data["endorsement"] = {
                "user_id": endorsement_user_id,
                "time": datetime.now().strftime("%Y-%m-%dT%H:%M:%SZ"),
            }

        if editing_user_id:
            edit_history = [] if edit_history is None else edit_history
            edit_history.append(
                {
                    "original_body": original_body,
                    "reason_code": edit_reason_code,
                    "editor_username": self.get_author_username(editing_user_id),
                    "created_at": datetime.now().strftime("%Y-%m-%dT%H:%M:%SZ"),
                }
            )
            update_data["edit_history"] = edit_history

        update_data["updated_at"] = datetime.now().strftime("%Y-%m-%dT%H:%M:%SZ")
        result = self._collection.update_one(
            {"_id": ObjectId(comment_id)},
            {"$set": update_data},
        )
        return result.modified_count

    def delete(self, _id: str) -> int:
        """
        Deletes a comment from the database based on the id.

        Args:
            _id: The ID of the comment.

        Returns:
            The number of comments deleted.
        """
        comment = self.get(_id)
        parent_comment_id = comment and comment.get("parent_id")
        parent_comment = parent_comment_id and self.get(parent_comment_id)
        parent_comment_child_count = parent_comment and parent_comment.get(
            "child_count"
        )
        result = self._collection.delete_one({"_id": ObjectId(_id)})
        if parent_comment_id and parent_comment_child_count:
            self.update(parent_comment_id, child_count=parent_comment_child_count - 1)
        return result.deleted_count

    def get_author_username(self, author_id: str) -> str | None:
        """Return username for the respective author_id(user_id)"""
        user = Users().get(author_id)
        return user.get("username") if user else None<|MERGE_RESOLUTION|>--- conflicted
+++ resolved
@@ -50,7 +50,6 @@
         Returns:
             str: The ID of the inserted document.
         """
-<<<<<<< HEAD
         date = datetime.now().strftime("%Y-%m-%dT%H:%M:%SZ")
         parent_comment = parent_id and self.get(parent_id)
         parent_child_count = parent_comment and parent_comment.get("child_count")
@@ -59,24 +58,12 @@
 
         comment_data = {
             "votes": self.get_votes_dict(up=[], down=[]),
-            "visible": True,
-            "abuse_flaggers": [],
-            "historical_abuse_flaggers": [],
+            "visible": visible,
+            "abuse_flaggers": [] if abuse_flaggers is None else abuse_flaggers,
+            "historical_abuse_flaggers": (
+                [] if historical_abuse_flaggers is None else historical_abuse_flaggers
+            ),
             "parent_ids": [ObjectId(parent_id)] if parent_id else [],
-=======
-        if abuse_flaggers is None:
-            abuse_flaggers = []
-        if historical_abuse_flaggers is None:
-            historical_abuse_flaggers = []
-
-        date = datetime.now()
-        comment_data = {
-            "votes": self.get_votes_dict(up=[], down=[]),
-            "visible": visible,
-            "abuse_flaggers": abuse_flaggers,
-            "historical_abuse_flaggers": historical_abuse_flaggers,
-            "parent_ids": [],
->>>>>>> 49f07c58
             "at_position_list": [],
             "body": body,
             "course_id": course_id,

--- conflicted
+++ resolved
@@ -4,12 +4,12 @@
 
 from django.urls import include, path
 
+from forum.views.comments import CommentsAPIView
 from forum.views.flags import CommentFlagAPIView, ThreadFlagAPIView
 from forum.views.pins import PinThreadAPIView, UnpinThreadAPIView
 from forum.views.proxy import ForumProxyAPIView
 from forum.views.search import SearchThreadsView
 from forum.views.votes import CommentVoteView, ThreadVoteView
-from forum.views.comments import CommentsAPIView
 
 api_patterns = [
     # thread votes APIs
@@ -41,18 +41,17 @@
         UnpinThreadAPIView.as_view(),
         name="unpin-thread",
     ),
-<<<<<<< HEAD
-    # comments APIs
+    # comments API
     path(
         "comments/<str:comment_id>",
         CommentsAPIView.as_view(),
         name="comments-api",
-=======
+    ),
+    # search threads API
     path(
         "search/threads",
         SearchThreadsView.as_view(),
         name="search-thread-api",
->>>>>>> 7bce6c60
     ),
     # Proxy view for various API endpoints
     path(
